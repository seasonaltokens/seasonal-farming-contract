--- conflicted
+++ resolved
@@ -2,11 +2,7 @@
 
 async function main() {
 
-<<<<<<< HEAD
-  const [owner, test] = await ethers.getSigners();
-=======
   const [owner] = await ethers.getSigners();
->>>>>>> b334d6bd
 
   const Spring = await ethers.getContractFactory('Spring');
   const spring = await Spring.deploy(owner.address);
